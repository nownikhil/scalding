import AssemblyKeys._

name := "scalding"

<<<<<<< HEAD
version := "0.7.3-etsy-SNAPSHOT"
=======
version := "0.8.0"
>>>>>>> 40ac181a

organization := "com.twitter"

scalaVersion := "2.9.2"

scalacOptions ++= Seq("-unchecked", "-deprecation")

resolvers += "Concurrent Maven Repo" at "http://conjars.org/repo"

// Use ScalaCheck
resolvers ++= Seq(
  "snapshots" at "http://oss.sonatype.org/content/repositories/snapshots",
  "releases"  at "http://oss.sonatype.org/content/repositories/releases"
)

//resolvers += "Twitter Artifactory" at "http://artifactory.local.twitter.com/libs-releases-local"

libraryDependencies += "cascading" % "cascading-core" % "2.0.2"

libraryDependencies += "cascading" % "cascading-local" % "2.0.2"

libraryDependencies += "cascading" % "cascading-hadoop" % "2.0.2"

libraryDependencies += "cascading.kryo" % "cascading.kryo" % "0.4.5"

libraryDependencies += "com.twitter" % "meat-locker" % "0.3.1"

libraryDependencies += "com.twitter" % "maple" % "0.2.2"

libraryDependencies += "com.twitter" %% "algebird" % "0.1.2"

libraryDependencies += "commons-lang" % "commons-lang" % "2.4"

libraryDependencies += "org.scala-tools.testing" % "specs_2.8.1" % "1.6.6" % "test"

<<<<<<< HEAD
libraryDependencies += "com.joestelmach" % "natty" % "0.6"
=======
libraryDependencies ++= Seq(
  "org.scalacheck" %% "scalacheck" % "1.10.0" % "test",
  "org.scala-tools.testing" % "specs_2.9.0-1" % "1.6.8" % "test"
)
>>>>>>> 40ac181a

parallelExecution in Test := false

seq(assemblySettings: _*)

// Uncomment if you don't want to run all the tests before building assembly
// test in assembly := {}

// Janino includes a broken signature, and is not needed:
excludedJars in assembly <<= (fullClasspath in assembly) map { cp =>
  val excludes = Set("jsp-api-2.1-6.1.14.jar", "jsp-2.1-6.1.14.jar",
    "jasper-compiler-5.5.12.jar", "janino-2.5.16.jar")
  cp filter { jar => excludes(jar.data.getName)}
}

// Some of these files have duplicates, let's ignore:
mergeStrategy in assembly <<= (mergeStrategy in assembly) { (old) =>
  {
    case s if s.endsWith(".class") => MergeStrategy.last
    case s if s.endsWith("project.clj") => MergeStrategy.concat
    case x => old(x)
  }
}<|MERGE_RESOLUTION|>--- conflicted
+++ resolved
@@ -2,11 +2,7 @@
 
 name := "scalding"
 
-<<<<<<< HEAD
-version := "0.7.3-etsy-SNAPSHOT"
-=======
 version := "0.8.0"
->>>>>>> 40ac181a
 
 organization := "com.twitter"
 
@@ -42,14 +38,12 @@
 
 libraryDependencies += "org.scala-tools.testing" % "specs_2.8.1" % "1.6.6" % "test"
 
-<<<<<<< HEAD
 libraryDependencies += "com.joestelmach" % "natty" % "0.6"
-=======
+
 libraryDependencies ++= Seq(
   "org.scalacheck" %% "scalacheck" % "1.10.0" % "test",
   "org.scala-tools.testing" % "specs_2.9.0-1" % "1.6.8" % "test"
 )
->>>>>>> 40ac181a
 
 parallelExecution in Test := false
 
