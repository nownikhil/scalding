/*
Copyright 2012 Twitter, Inc.

you may not use this file except in compliance with the License.
You may obtain a copy of the License at

http://www.apache.org/licenses/LICENSE-2.0

Unless required by applicable law or agreed to in writing, software
distributed under the License is distributed on an "AS IS" BASIS,
WITHOUT WARRANTIES OR CONDITIONS OF ANY KIND, either express or implied.
See the License for the specific language governing permissions and
limitations under the License.
*/
package com.twitter.scalding

import cascading.pipe._
import cascading.pipe.assembly._
import cascading.operation._
import cascading.operation.aggregator._
import cascading.operation.filter._
import cascading.tuple.Fields
import cascading.tuple.{Tuple => CTuple, TupleEntry}

import scala.collection.JavaConverters._
import scala.annotation.tailrec
import scala.math.Ordering

<<<<<<< HEAD
/**
 * This controls the sequence of reductions that happen inside a
 * particular grouping operation.  Not all elements can be combined,
 * for instance, a scanLeft/foldLeft generally requires a sorting
 * but such sorts are (at least for now) incompatible with doing a combine
 * which includes some map-side reductions.
 */
class GroupBuilder(val groupFields : Fields) extends java.io.Serializable {
=======
// This controls the sequence of reductions that happen inside a
// particular grouping operation.  Not all elements can be combined,
// for instance, a scanLeft/foldLeft generally requires a sorting
// but such sorts are (at least for now) incompatible with doing a combine
// which includes some map-side reductions.
class GroupBuilder(val groupFields : Fields) extends
  FoldOperations[GroupBuilder] with
  StreamOperations[GroupBuilder] {
>>>>>>> 40ac181a
  // We need the implicit conversions from symbols to Fields
  import Dsl._

  /**
  * Holds the "reducers/combiners", the things that we can do paritially map-side.
  */
  private var reds : Option[List[AggregateBy]] = Some(Nil)

  /**
   * This is the description of this Grouping in terms of a sequence of Every operations
   */
  protected var evs : List[Pipe => Every] = Nil
  protected var isReversed : Boolean = false
<<<<<<< HEAD
  protected var sortBy : Option[Fields] = None

  /**
   * maxMF is the maximum index of a "middle field" allocated for mapReduceMap operations
   */
=======
  protected var sortF : Option[Fields] = None
  def sorting = sortF
  /*
  * maxMF is the maximum index of a "middle field" allocated for mapReduceMap operations
  */
>>>>>>> 40ac181a
  private var maxMF : Int = 0

  private def getNextMiddlefield : String = {
    val out = "__middlefield__" + maxMF.toString
    maxMF += 1
    return out
  }

  private def tryAggregateBy(ab : AggregateBy, ev : Pipe => Every) : Boolean = {
    // Concat if there if not none
    reds = reds.map(rl => ab::rl)
    evs = ev :: evs
    return !reds.isEmpty
  }

  /**
   * Holds the number of reducers to use in the reduce stage of the groupBy/aggregateBy.
   * By default uses whatever value is set in the jobConf.
   */
  private var numReducers : Option[Int] = None

<<<<<<< HEAD
=======
  /**
  * Limit of number of keys held in SpillableTupleMap on an AggregateBy
  */
  private var spillThreshold = 100000 //tune this, default is 10k

>>>>>>> 40ac181a
  /**
   * Override the number of reducers used in the groupBy.
   */
  def reducers(r : Int) = {
    if(r > 0) {
      numReducers = Some(r)
    }
    this
  }

  /**
<<<<<<< HEAD
   * This cancels map side aggregation
   * and forces everything to the reducers
   */
=======
   * Override the spill threshold on AggregateBy
   */
  def spillThreshold(t : Int) : GroupBuilder = {
    spillThreshold = t
    this
  }

  // This cancels map side aggregation
  // and forces everything to the reducers
>>>>>>> 40ac181a
  def forceToReducers = {
    reds = None
    this
  }

  protected def overrideReducers(p : Pipe) : Pipe = {
    numReducers.map { r => RichPipe.setReducers(p, r) }.getOrElse(p)
  }

<<<<<<< HEAD
  /**
   * uses a more stable online algorithm which should
   * be suitable for large numbers of records
   *
   * == Similar To ==
   * <a href="http://en.wikipedia.org/wiki/Algorithms_for_calculating_variance#Parallel_algorithm">http://en.wikipedia.org/wiki/Algorithms_for_calculating_variance#Parallel_algorithm</a>
   */
  def average(f : (Fields, Fields)) : GroupBuilder = mapPlusMap(f) { (x : Double) => AveragedValue(1L, x) } { _.value }
  def average(f : Symbol) : GroupBuilder = average(f->f)

  /**
   * Approximate number of unique values
   * We use about m = (104/errPercent)^2 bytes of memory per key
   * Uses `.toString.getBytes` to serialize the data so you MUST
   * ensure that .toString is an equivalance on your counted fields
   * (i.e. `x.toString == y.toString` if and only if `x == y`)
   *
   * For each key:
   * {{{
   * 10% error ~ 256 bytes
   * 5% error ~ 1kb
   * 1% error ~ 8kb
   * 0.5% error ~ 64kb
   * 0.25% error ~ 256kb
   * }}}
   */
  def approxUniques(f : (Fields, Fields), errPercent : Double = 1.0)  = {
    //bits = log(m) == 2 *log(104/errPercent) = 2log(104) - 2*log(errPercent)
    def log2(x : Double) = scala.math.log(x)/scala.math.log(2.0)
    val bits = 2 * scala.math.ceil(log2(104) - log2(errPercent)).toInt
    implicit val hmm = new HyperLogLogMonoid(bits)
    mapPlusMap(f) { (in : CTuple) => hmm.create(in.toString.getBytes("UTF-8")) }
     { hmm.estimateSize(_) }
  }

  /**
   * == Warning ==
   * This may significantly reduce performance of your job.
   * It kills the ability to do map-side aggregation.
   */
=======
  // WARNING! This may significantly reduce performance of your job.
  // It kills the ability to do map-side aggregation.
>>>>>>> 40ac181a
  def buffer(args : Fields)(b : Buffer[_]) : GroupBuilder = {
    every(pipe => new Every(pipe, args, b))
  }

<<<<<<< HEAD
  /**
   * By default adds a column with name "count" counting the number in
   * this group. deprecated, use size.
   */
  @deprecated("Use size instead to match the scala.collections.Iterable API")
  def count(f : Symbol = 'count) : GroupBuilder = size(f)

  /**
   * This is count with a predicate: only counts the tuples for which
   * `fn(tuple)` is true
   */
  def count[T:TupleConverter](fieldDef : (Fields, Fields))(fn : T => Boolean) : GroupBuilder = {
    mapPlusMap(fieldDef){(arg : T) => if(fn(arg)) 1L else 0L} { s => s }
  }

  /**
   * Opposite of RichPipe.unpivot.  See SQL/Excel for more on this function
   * converts a row-wise representation into a column-wise one.
   *
   * == Example ==
   * {{{
   * pivot(('feature, 'value) -> ('clicks, 'impressions, 'requests))
   * }}}
   *
   * it will find the feature named "clicks", and put the value in the column with the field named
   * clicks.
   *
   * Absent fields result in null unless a default value is provided. Unnamed output fields are ignored.
   *
   * == Note ==
   * Duplicated fields will result in an error.
   *
   * == Hint ==
   * if you want more precision, first do a
   *
   * {{{
   * map('value -> value) { x : AnyRef => Option(x) }
   * }}}
   *
   * and you will have non-nulls for all present values, and Nones for values that were present
   * but previously null.  All nulls in the final output will be those truly missing.
   * Similarly, if you want to check if there are any items present that shouldn't be:
   *
   * {{{
   * map('feature -> 'feature) { fname : String =>
   *   if (!goodFeatures(fname)) { throw new Exception("ohnoes") }
   *   else fname
   * }
   * }}}
   */
  def pivot(fieldDef : (Fields, Fields), defaultVal : Any = null) : GroupBuilder = {
    // Make sure the fields are strings:
    mapReduceMap(fieldDef) { pair : (String, AnyRef) =>
      List(pair)
    } { (prev, next) => next ++ prev } // concat into the bigger one
    { outputList =>
      val asMap = outputList.toMap
      assert(asMap.size == outputList.size, "Repeated pivot key fields: " + outputList.toString)
      val values = fieldDef._2
        .iterator.asScala
        // Look up this key:
        .map { fname => asMap.getOrElse(fname.asInstanceOf[String], defaultVal.asInstanceOf[AnyRef]) }
      // Create the cascading tuple
      new CTuple(values.toSeq : _*)
    }
  }

  /**
   * Convert a subset of fields into a list of Tuples. Need to provide the types of the tuple fields.
   * Note that the order of the tuples is not preserved: EVEN IF YOU GroupBuilder.sortBy!
   * If you need ordering use sortedTake or sortBy + scanLeft
   */
  def toList[T](fieldDef : (Fields, Fields))(implicit conv : TupleConverter[T]) : GroupBuilder = {
    val (fromFields, toFields) = fieldDef
    conv.assertArityMatches(fromFields)
    val out_arity = toFields.size
    assert(out_arity == 1, "toList: can only add a single element to the GroupBuilder")
    val reverseAfter = sortBy.isDefined
    mapReduceMap[T, List[T], List[T]](fieldDef) { //Map
      // TODO this is questionable, how do you get a list including nulls?
      x => if (null != x) List(x) else Nil
    } { //Reduce, note the bigger list is likely on the left, so concat into it:
      (prev, current) => current ++ prev
    } {
      /*
       * There are two cases:
       * 1) there has been no sortBy called, in which case, order does not matter.
       * 2) sortBy has been called, so we used a GroupBy to push everything to the reducers
       *    and as such, the list is now left in reverse ordered state.  If sortBy has been called
       *    we should reverse at this stage:
       */
      t => if (reverseAfter) t.reverse else t
    }
  }

  /**
   * TODO this should be extracted into a Monoid in algebird
   * Compute the count, ave and stdard deviation in one pass
   *
   * == Example ==
   * {{{
   * g.cntAveStdev('x -> ('cntx, 'avex, 'stdevx))
   * }}}
   *
   * == Uses ==
   * <a href="http://en.wikipedia.org/wiki/Algorithms_for_calculating_variance#Parallel_algorithm">http://en.wikipedia.org/wiki/Algorithms_for_calculating_variance#Parallel_algorithm</a>
   */
  def sizeAveStdev(fieldDef : (Fields,Fields)) = {
    val (fromFields, toFields) = fieldDef
    val in_arity = fromFields.size
    val out_arity = toFields.size
    val STABILITY_CONSTANT = 0.1
    assert(in_arity == 1, "cntAveVar: Can only take the moment of a single arg")
    assert(out_arity == 3, "cntAveVar: Need names for cnt, ave and var moments")
    // unbiased estimator: sqrt((1/(N-1))(sum_i(x_i - ave)^2))
    // sum_i (x_i - ave)^2 = sum_i x_i^2 - 2x_i ave +ave^2
    //                     = (sum_i x_i^2) - 2N ave^2 + N ave^2
    //                     = (sum_i x_i^2) - N ave^2
    mapReduceMap[Double, (Long,Double,Double), (Long,Double,Double)](fieldDef) { //Map
      (x : Double) => (1L,x,0.0)
    } {(cntAve1, cntAve2) =>
      val (big, small) = if (cntAve1._1 >= cntAve2._1) (cntAve1, cntAve2) else (cntAve2, cntAve1)
      val n = big._1
      val k = small._1
      val an = big._2
      val ak = small._2
      val delta = (ak - an)
      val mn = big._3
      val mk = small._3
      val newCnt = n+k
      val scaling = k.toDouble/newCnt
      // a_n + (a_k - a_n)*(k/(n+k)) is only stable if n is not approximately k
      val newAve = if (scaling < STABILITY_CONSTANT) (an + delta*scaling) else (n*an + k*ak)/newCnt
      val newStdMom = mn + mk + delta*delta*(n*scaling)
      (newCnt, newAve, newStdMom)
    } { //Map
      moms =>
        val cnt = moms._1
        (cnt, moms._2, scala.math.sqrt(moms._3/(cnt - 1)))
    }
  }

  /**
   * Remove the first cnt elements
   */
  def drop(cnt : Int) : GroupBuilder = {
    mapStream[CTuple,CTuple](Fields.VALUES -> Fields.ARGS){ s =>
      s.drop(cnt)
    }(CTupleConverter, CascadingTupleSetter)
  }

  /**
   * Drop while the predicate is true, starting at the first false, output all
   */
  def dropWhile[T](f : Fields)(fn : (T) => Boolean)(implicit conv : TupleConverter[T]) : GroupBuilder = {
    mapStream[TupleEntry,CTuple](f -> Fields.ARGS){ s =>
      s.dropWhile(te => fn(conv(te))).map { _.getTuple }
    }(TupleEntryConverter, CascadingTupleSetter)
  }

  /**
   * Prefer aggregateBy operations!
   */
=======
  // By default adds a column with name "count" counting the number in
  // this group. deprecated, use size.
  @deprecated("Use size instead to match the scala.collections.Iterable API", "0.2.0")
  def count(f : Symbol = 'count) : GroupBuilder = size(f)

  //Prefer aggregateBy operations!
>>>>>>> 40ac181a
  def every(ev : Pipe => Every) : GroupBuilder = {
    reds = None
    evs = ev :: evs
    this
  }

  /**
   * Prefer reduce or mapReduceMap. foldLeft will force all work to be
   * done on the reducers.  If your function is not associative and
   * commutative, foldLeft may be required.
   *
   * == Best Practice ==
   * Make sure init is an immutable object.
   *
   * == Note ==
   * Init needs to be serializable with Kryo (because we copy it for each
   * grouping to avoid possible errors using a mutable init object).
   */
  def foldLeft[X,T](fieldDef : (Fields,Fields))(init : X)(fn : (X,T) => X)
                 (implicit setter : TupleSetter[X], conv : TupleConverter[T]) : GroupBuilder = {
      val (inFields, outFields) = fieldDef
      conv.assertArityMatches(inFields)
      setter.assertArityMatches(outFields)
      val ag = new FoldAggregator[T,X](fn, init, outFields, conv, setter)
      every(pipe => new Every(pipe, inFields, ag))
  }

<<<<<<< HEAD
  /**
   * check if a predicate is satisfied for all in the values for this key
   */
  def forall[T:TupleConverter](fieldDef : (Fields,Fields))(fn : (T) => Boolean) : GroupBuilder = {
    mapReduceMap(fieldDef)(fn)({(x : Boolean, y : Boolean) => x && y})({ x => x })
  }

  /**
   * Return the first, useful probably only for sorted case.
   */
  def head(fd : (Fields,Fields)) : GroupBuilder = {
    //CTuple's have unknown arity so we have to put them into a Tuple1 in the middle phase:
    mapReduceMap(fd) { ctuple : CTuple => Tuple1(ctuple) }
      { (oldVal, newVal) => oldVal }
      { result => result._1 }
  }
  def head(f : Symbol*) : GroupBuilder = head(f -> f)

  def last(fd : (Fields,Fields)) = {
    //CTuple's have unknown arity so we have to put them into a Tuple1 in the middle phase:
    mapReduceMap(fd) { ctuple : CTuple => Tuple1(ctuple) }
      { (oldVal, newVal) => newVal }
      { result => result._1 }
  }
  def last(f : Symbol*) : GroupBuilder = last(f -> f)

  private def extremum(max : Boolean, fieldDef : (Fields,Fields)) : GroupBuilder = {
    val (fromFields, toFields) = fieldDef
    val in_arity = fromFields.size
    val out_arity = toFields.size
    assert(in_arity == out_arity, "Number of field names must match for rename")
    //Now do the work:
    val ag = new ExtremumAggregator(max, toFields)
    val ev = (pipe => new Every(pipe, fromFields, ag)) : Pipe => Every
    tryAggregateBy(new ExtremumBy(max, fromFields, toFields), ev)
    this
  }

  def mapPlusMap[T,X,U](fieldDef : (Fields, Fields))(mapfn : T => X)(mapfn2 : X => U)
    (implicit startConv : TupleConverter[T],
                        middleSetter : TupleSetter[X],
                        middleConv : TupleConverter[X],
                        endSetter : TupleSetter[U],
                        monX : Monoid[X]) : GroupBuilder = {
    mapReduceMap(fieldDef)(mapfn)((x,y) => monX.plus(x,y))(mapfn2)
  }

=======
>>>>>>> 40ac181a
  /**
   * Type `T` is the type of the input field `(input to map, T => X)`
   *
   * Type `X` is the intermediate type, which your reduce function operates on
   * `(reduce is (X,X) => X)`
   *
   * Type `U` is the final result type, `(final map is: X => U)`
   *
   * The previous output goes into the reduce function on the left, like foldLeft,
   * so if your operation is faster for the accumulator to be on one side, be aware.
   */
  def mapReduceMap[T,X,U](fieldDef : (Fields, Fields))(mapfn : T => X )(redfn : (X, X) => X)
      (mapfn2 : X => U)(implicit startConv : TupleConverter[T],
                        middleSetter : TupleSetter[X],
                        middleConv : TupleConverter[X],
                        endSetter : TupleSetter[U]) : GroupBuilder = {
    val (fromFields, toFields) = fieldDef
    //Check for arity safety:
    startConv.assertArityMatches(fromFields)
    endSetter.assertArityMatches(toFields)

    val ag = new MRMAggregator[T,X,U](mapfn, redfn, mapfn2, toFields, startConv, endSetter)
    val ev = (pipe => new Every(pipe, fromFields, ag)) : Pipe => Every
    assert(middleSetter.arity > 0,
      "The middle arity must have definite size, try wrapping in scala.Tuple1 if you need a hack")
    // Create the required number of middlefields based on the arity of middleSetter
    val middleFields = strFields( Range(0, middleSetter.arity).map{i => getNextMiddlefield} )
    val mrmBy = new MRMBy[T,X,U](fromFields, middleFields, toFields,
      mapfn, redfn, mapfn2, startConv, middleSetter, middleConv, endSetter)
    tryAggregateBy(mrmBy, ev)
    this
  }

  /**
   * Corresponds to a Cascading Buffer
   * which allows you to stream through the data, keeping some, dropping, scanning, etc...
   * The iterator you are passed is lazy, and mapping will not trigger the
   * entire evaluation.  If you convert to a list (i.e. to reverse), you need to be aware
   * that memory constraints may become an issue.
   *
   * == Warning ==
   * Any fields not referenced by the input fields will be aligned to the first output,
   * and the final hadoop stream will have a length of the maximum of the output of this, and
   * the input stream.  So, if you change the length of your inputs, the other fields won't
   * be aligned.  YOU NEED TO INCLUDE ALL THE FIELDS YOU WANT TO KEEP ALIGNED IN THIS MAPPING!
   * POB: This appears to be a Cascading design decision.
   *
   * == Warning ==
   * mapfn needs to be stateless.  Multiple calls needs to be safe (no mutable
   * state captured)
   */
  def mapStream[T,X](fieldDef : (Fields,Fields))(mapfn : (Iterator[T]) => TraversableOnce[X])
    (implicit conv : TupleConverter[T], setter : TupleSetter[X]) = {
    val (inFields, outFields) = fieldDef
    //Check arity
    conv.assertArityMatches(inFields)
    setter.assertArityMatches(outFields)
    val b = new BufferOp[Unit,T,X]((),
      (u : Unit, it: Iterator[T]) => mapfn(it), outFields, conv, setter)
    every(pipe => new Every(pipe, inFields, b, defaultMode(inFields, outFields)))
  }

<<<<<<< HEAD
  def max(fieldDef : (Fields, Fields)) = extremum(true, fieldDef)
  def max(fieldDef : Symbol*) = {
    val f : Fields = fieldDef
    extremum(true, (f,f))
  }
  def min(fieldDef : (Fields, Fields)) = extremum(false, fieldDef)
  def min(fieldDef : Symbol*) = {
    val f : Fields = fieldDef
    extremum(false, (f,f))
  }

  /**
   * Similar to the scala.collection.Iterable.mkString
   * takes the source and destination fieldname, which should be a single
   * field. The result will be start, each item.toString separated by sep,
   * followed by end for convenience there several common variants below
   */
  def mkString(fieldDef : (Fields,Fields), start : String, sep : String, end : String) : GroupBuilder = {
    val (inFields, outFields) = fieldDef
    val in_arity = inFields.size
    val out_arity = outFields.size
    assert(in_arity == 1, "mkString works on single column, concat in a map before, if you need.")
    assert(out_arity == 1, "output field count must also be 1")
    /*
     * if we are not sorting, we don't care about order.  If we are, we need to reverse the list at
     * the end.
     */
    val reverseAfter = sortBy.isDefined
    mapReduceMap(fieldDef) { (x : String) => List(x) }
      { (prev, next) => next ++ prev } // reversing the order to keep the bigger list on the right
      { resultList =>
        (if (reverseAfter) resultList.reverse else resultList)
          .mkString(start, sep, end)
      }
  }
  def mkString(fieldDef : (Fields,Fields), sep : String) : GroupBuilder = mkString(fieldDef,"",sep,"")
  def mkString(fieldDef : (Fields,Fields)) : GroupBuilder = mkString(fieldDef,"","","")

  /**
   * these will only be called if a tuple is not passed, meaning just one
   * column
   */
  def mkString(fieldDef : Symbol, start : String, sep : String, end : String) : GroupBuilder = {
    val f : Fields = fieldDef
    mkString((f,f),start,sep,end)
  }
  def mkString(fieldDef : Symbol, sep : String) : GroupBuilder = mkString(fieldDef,"",sep,"")
  def mkString(fieldDef : Symbol) : GroupBuilder = mkString(fieldDef,"","","")

  /**
   * Apply an associative/commutative operation on the left field.
   *
   * == Example ==
   * {{{
   * reduce(('mass,'allids)->('totalMass, 'idset)) { (left:(Double,Set[Long]),right:(Double,Set[Long])) =>
   *   (left._1 + right._1, left._2 ++ right._2)
   * }
   * }}}
   *
   * Equivalent to a mapReduceMap with trivial (identity) map functions.
   *
   * The previous output goes into the reduce function on the left, like foldLeft,
   * so if your operation is faster for the accumulator to be on one side, be aware.
   */
  def reduce[T](fieldDef : (Fields, Fields))(fn : (T,T)=>T)
               (implicit setter : TupleSetter[T], conv : TupleConverter[T]) : GroupBuilder = {
    mapReduceMap[T,T,T](fieldDef)({ t => t })(fn)({t => t})(conv,setter,conv,setter)
  }
  //Same as reduce(f->f)
  def reduce[T](fieldDef : Symbol*)(fn : (T,T)=>T)(implicit setter : TupleSetter[T],
                                 conv : TupleConverter[T]) : GroupBuilder = {
    reduce(fieldDef -> fieldDef)(fn)(setter,conv)
  }

  // Abstract algebra reductions (plus, times, dot):

  /**
   * Use `Monoid.plus` to compute a sum.  Not called sum to avoid conflicting with standard sum
   * Your `Monoid[T]` should be associated and commutative, else this doesn't make sense
   */
  def plus[T](fd : (Fields,Fields))
    (implicit monoid : Monoid[T], tconv : TupleConverter[T], tset : TupleSetter[T]) : GroupBuilder = {
    // We reverse the order because the left is the old value in reduce, and for list concat
    // we are much better off concatenating into the bigger list
    reduce[T](fd)({ (left, right) => monoid.plus(right, left) })(tset, tconv)
  }

  /**
   * The same as `plus(fs -> fs)`
   */
  def plus[T](fs : Symbol*)
    (implicit monoid : Monoid[T], tconv : TupleConverter[T], tset : TupleSetter[T]) : GroupBuilder = {
    plus[T](fs -> fs)(monoid,tconv,tset)
  }

  /**
   * Returns the product of all the items in this grouping
   */
  def times[T](fd : (Fields,Fields))
    (implicit ring : Ring[T], tconv : TupleConverter[T], tset : TupleSetter[T]) : GroupBuilder = {
    // We reverse the order because the left is the old value in reduce, and for list concat
    // we are much better off concatenating into the bigger list
    reduce[T](fd)({ (left, right) => ring.times(right, left) })(tset, tconv)
  }

  /**
   * The same as `times(fs -> fs)`
   */
  def times[T](fs : Symbol*)
    (implicit ring : Ring[T], tconv : TupleConverter[T], tset : TupleSetter[T]) : GroupBuilder = {
    times[T](fs -> fs)(ring,tconv,tset)
  }

  /**
   * First do "times" on each pair, then "plus" them all together.
   *
   * == Example ==
   * {{{
   * groupBy('x) { _.dot('y,'z, 'ydotz) }
   * }}}
   */
  def dot[T](left : Fields, right : Fields, result : Fields)
    (implicit ttconv : TupleConverter[Tuple2[T,T]], ring : Ring[T],
     tconv : TupleConverter[T], tset : TupleSetter[T]) : GroupBuilder = {
    mapReduceMap[(T,T),T,T](Fields.merge(left, right) -> result) { init : (T,T) =>
      ring.times(init._1, init._2)
    } { (left : T, right: T) =>
      ring.plus(left, right)
    } { result => result }
  }

=======
>>>>>>> 40ac181a
  def reverse : GroupBuilder = {
    assert(reds.isEmpty, "Cannot sort when reducing")
    assert(!isReversed, "Reverse called a second time! Only one allowed")
    isReversed = true
    this
  }

  /**
   * Analog of standard scanLeft (@see scala.collection.Iterable.scanLeft )
   * This invalidates map-side aggregation, forces all data to be transferred
   * to reducers.  Use only if you REALLY have to.
   *
<<<<<<< HEAD
   * == Best Practice ==
   * Make sure init is an immutable object.
   *
   * == Note ==
   * init needs to be serializable with Kryo (because we copy it for each
   * grouping to avoid possible errors using a mutable init object).
=======
   *  BEST PRACTICE: make sure init is an immutable object.
   *  NOTE: init needs to be serializable with Kryo (because we copy it for each
   *    grouping to avoid possible errors using a mutable init object).
   *  We override the default implementation here to use Kryo to serialize
   *  the initial value, for immutable serializable inits, this is not needed
>>>>>>> 40ac181a
   */
  override def scanLeft[X,T](fieldDef : (Fields,Fields))(init : X)(fn : (X,T) => X)
                 (implicit setter : TupleSetter[X], conv : TupleConverter[T]) : GroupBuilder = {
    val (inFields, outFields) = fieldDef
    //Check arity
    conv.assertArityMatches(inFields)
    setter.assertArityMatches(outFields)
    val b = new BufferOp[X,T,X](init,
      // On scala 2.8, there is no scanLeft
      // On scala 2.9, their implementation creates an off-by-one bug with the unused fields
      (i : X, it: Iterator[T]) => new ScanLeftIterator(it, i, fn),
      outFields, conv, setter)
    every(pipe => new Every(pipe, inFields, b, defaultMode(inFields, outFields)))
  }

  def groupMode : GroupMode = {
    return reds match {
      case None => GroupByMode
      case Some(Nil) => IdentityMode
      case Some(redList) => AggregateByMode
    }
  }

  def schedule(name : String, pipe : Pipe) : Pipe = {

    groupMode match {
      //In this case we cannot aggregate, so group:
      case GroupByMode => {
        val startPipe : Pipe = sortF match {
          case None => new GroupBy(name, pipe, groupFields)
          case Some(sf) => new GroupBy(name, pipe, groupFields, sf, isReversed)
        }
        overrideReducers(startPipe)

        // Time to schedule the addEverys:
        evs.foldRight(startPipe)( (op : Pipe => Every, p) => op(p) )
      }
      //This is the case where the group function is identity: { g => g }
      case IdentityMode => {
        val gb = new GroupBy(name, pipe, groupFields)
        overrideReducers(gb)
        gb
      }
      //There is some non-empty AggregateBy to do:
      case AggregateByMode => {
        val redlist = reds.get
        val ag = new AggregateBy(name, pipe, groupFields,
          spillThreshold, redlist.reverse.toArray : _*)
        overrideReducers(ag.getGroupBy())
        ag
      }
    }
  }

  /**
   * This invalidates aggregateBy!
   */
  def sortBy(f : Fields) : GroupBuilder = {
    reds = None
    sortF = sortF match {
      case None => Some(f)
      case Some(sf) => {
        sf.append(f)
        Some(sf)
      }
    }
    this
  }
<<<<<<< HEAD

  /**
   * How many values are there for this key
   */
  def size : GroupBuilder = size('size)
  def size(thisF : Fields) : GroupBuilder = {
      assert(thisF.size == 1, "size only gives a single column output")
      //Count doesn't need inputs, but if you use Fields.ALL it will
      //fail if it comes after any other Every.
      val ev = (pipe => new Every(pipe, Fields.VALUES, new Count(thisF))) : Pipe => Every
      tryAggregateBy(new CountBy(thisF), ev)
      this
  }

  def sum(f : (Fields, Fields)) : GroupBuilder = {
    val (input, output) = f
    val in_arity = input.size
    val out_arity = input.size
    assert(in_arity == 1, "size can only sum a single column")
    assert(out_arity == 1, "output field size must also be 1")
    val ag = new Sum(output)
    val ev = (pipe => new Every(pipe, input, ag)) : Pipe => Every
    tryAggregateBy(new SumBy(input, output, java.lang.Double.TYPE), ev)
    this
  }
  def sum(f : Symbol) : GroupBuilder = {
    //Implicitly convert to a pair of fields:
    val field : Fields = f
    sum(field -> field)
  }

  /**
   * Only keep the first cnt elements
   */
  def take(cnt : Int) : GroupBuilder = {
    mapStream[CTuple,CTuple](Fields.VALUES -> Fields.ARGS){ s =>
      s.take(cnt)
    }(CTupleConverter, CascadingTupleSetter)
  }


  /**
   * Take while the predicate is true, starting at the
   * first false, output all
   */
  def takeWhile[T](f : Fields)(fn : (T) => Boolean)(implicit conv : TupleConverter[T]) : GroupBuilder = {
    mapStream[TupleEntry,CTuple](f -> Fields.ARGS){ s =>
      s.takeWhile(te => fn(conv(te))).map { _.getTuple }
    }(TupleEntryConverter, CascadingTupleSetter)
  }

  /**
   * This is convenience method to allow plugging in blocks
   * of group operations similar to `RichPipe.then`
   */
  def then(fn : (GroupBuilder) => GroupBuilder) = fn(this)

  /**
   * Equivalent to sorting by a comparison function
   * then take-ing k items.  This is MUCH more efficient than doing a total sort followed by a take,
   * since these bounded sorts are done on the mapper, so only a sort of size k is needed.
   *
   * == Example ==
   * {{{
   * sortWithTake( ('clicks, 'tweet) -> 'topClicks, 5) {
   *   fn : (t0 :(Long,Long), t1:(Long,Long) => t0._1 < t1._1 }
   * }}}
   *
   * topClicks will be a List[(Long,Long)]
   */
  def sortWithTake[T:TupleConverter](f : (Fields, Fields), k : Int)(lt : (T,T) => Boolean) : GroupBuilder = {
    assert(f._2.size == 1, "output field size must be 1")
    val mon = new SortedTakeListMonoid[T](k)(new LtOrdering(lt))
    mapReduceMap(f) /* map1 */ { (tup : T) => List(tup) }
    /* reduce */ { (l1 : List[T], l2 : List[T]) =>
      mon.plus(l1, l2)
    } /* map2 */ {
      (lout : List[T]) => lout
    }
  }

  /**
   * Reverse of above when the implicit ordering makes sense.
   */
  def sortedReverseTake[T](f : (Fields, Fields), k : Int)
    (implicit conv : TupleConverter[T], ord : Ordering[T]) : GroupBuilder = {
    sortWithTake(f,k) { (t0:T,t1:T) => ord.gt(t0,t1) }
  }

  /**
   * Same as above but useful when the implicit ordering makes sense.
   */
  def sortedTake[T](f : (Fields, Fields), k : Int)
    (implicit conv : TupleConverter[T], ord : Ordering[T]) : GroupBuilder = {
    sortWithTake(f,k) { (t0:T,t1:T) => ord.lt(t0,t1) }
  }

  def histogram(f : (Fields, Fields),  binWidth : Double = 1.0) = {
      mapPlusMap(f)
        {x : Double => Map((math.floor(x / binWidth) * binWidth) -> 1)}
        {map => new mathematics.Histogram(map, binWidth)}
  }
=======
  // This is convenience method to allow plugging in blocks of group operations
  // similar to RichPipe.then
  def then(fn : (GroupBuilder) => GroupBuilder) = fn(this)
>>>>>>> 40ac181a
}

/**
 * Scala 2.8 Iterators don't support scanLeft so we have to reimplement
 */
class ScanLeftIterator[T,U](it : Iterator[T], init : U, fn : (U,T) => U) extends Iterator[U] with java.io.Serializable {
  protected var prev : Option[U] = None
  def hasNext : Boolean = { prev.isEmpty || it.hasNext }
  def next = {
    prev = prev.map { fn(_, it.next) }
            .orElse(Some(init))
    prev.get
  }
}

sealed private[scalding] abstract class GroupMode
private[scalding] case object AggregateByMode extends GroupMode
private[scalding] case object GroupByMode extends GroupMode
private[scalding] case object IdentityMode extends GroupMode<|MERGE_RESOLUTION|>--- conflicted
+++ resolved
@@ -26,7 +26,6 @@
 import scala.annotation.tailrec
 import scala.math.Ordering
 
-<<<<<<< HEAD
 /**
  * This controls the sequence of reductions that happen inside a
  * particular grouping operation.  Not all elements can be combined,
@@ -34,17 +33,9 @@
  * but such sorts are (at least for now) incompatible with doing a combine
  * which includes some map-side reductions.
  */
-class GroupBuilder(val groupFields : Fields) extends java.io.Serializable {
-=======
-// This controls the sequence of reductions that happen inside a
-// particular grouping operation.  Not all elements can be combined,
-// for instance, a scanLeft/foldLeft generally requires a sorting
-// but such sorts are (at least for now) incompatible with doing a combine
-// which includes some map-side reductions.
 class GroupBuilder(val groupFields : Fields) extends
   FoldOperations[GroupBuilder] with
   StreamOperations[GroupBuilder] {
->>>>>>> 40ac181a
   // We need the implicit conversions from symbols to Fields
   import Dsl._
 
@@ -58,19 +49,12 @@
    */
   protected var evs : List[Pipe => Every] = Nil
   protected var isReversed : Boolean = false
-<<<<<<< HEAD
-  protected var sortBy : Option[Fields] = None
-
-  /**
-   * maxMF is the maximum index of a "middle field" allocated for mapReduceMap operations
-   */
-=======
+
   protected var sortF : Option[Fields] = None
   def sorting = sortF
   /*
   * maxMF is the maximum index of a "middle field" allocated for mapReduceMap operations
   */
->>>>>>> 40ac181a
   private var maxMF : Int = 0
 
   private def getNextMiddlefield : String = {
@@ -92,14 +76,11 @@
    */
   private var numReducers : Option[Int] = None
 
-<<<<<<< HEAD
-=======
   /**
   * Limit of number of keys held in SpillableTupleMap on an AggregateBy
   */
   private var spillThreshold = 100000 //tune this, default is 10k
 
->>>>>>> 40ac181a
   /**
    * Override the number of reducers used in the groupBy.
    */
@@ -111,21 +92,17 @@
   }
 
   /**
-<<<<<<< HEAD
+   * Override the spill threshold on AggregateBy
+   */
+  def spillThreshold(t : Int) : GroupBuilder = {
+    spillThreshold = t
+    this
+  }
+
+  /**
    * This cancels map side aggregation
    * and forces everything to the reducers
    */
-=======
-   * Override the spill threshold on AggregateBy
-   */
-  def spillThreshold(t : Int) : GroupBuilder = {
-    spillThreshold = t
-    this
-  }
-
-  // This cancels map side aggregation
-  // and forces everything to the reducers
->>>>>>> 40ac181a
   def forceToReducers = {
     reds = None
     this
@@ -133,42 +110,6 @@
 
   protected def overrideReducers(p : Pipe) : Pipe = {
     numReducers.map { r => RichPipe.setReducers(p, r) }.getOrElse(p)
-  }
-
-<<<<<<< HEAD
-  /**
-   * uses a more stable online algorithm which should
-   * be suitable for large numbers of records
-   *
-   * == Similar To ==
-   * <a href="http://en.wikipedia.org/wiki/Algorithms_for_calculating_variance#Parallel_algorithm">http://en.wikipedia.org/wiki/Algorithms_for_calculating_variance#Parallel_algorithm</a>
-   */
-  def average(f : (Fields, Fields)) : GroupBuilder = mapPlusMap(f) { (x : Double) => AveragedValue(1L, x) } { _.value }
-  def average(f : Symbol) : GroupBuilder = average(f->f)
-
-  /**
-   * Approximate number of unique values
-   * We use about m = (104/errPercent)^2 bytes of memory per key
-   * Uses `.toString.getBytes` to serialize the data so you MUST
-   * ensure that .toString is an equivalance on your counted fields
-   * (i.e. `x.toString == y.toString` if and only if `x == y`)
-   *
-   * For each key:
-   * {{{
-   * 10% error ~ 256 bytes
-   * 5% error ~ 1kb
-   * 1% error ~ 8kb
-   * 0.5% error ~ 64kb
-   * 0.25% error ~ 256kb
-   * }}}
-   */
-  def approxUniques(f : (Fields, Fields), errPercent : Double = 1.0)  = {
-    //bits = log(m) == 2 *log(104/errPercent) = 2log(104) - 2*log(errPercent)
-    def log2(x : Double) = scala.math.log(x)/scala.math.log(2.0)
-    val bits = 2 * scala.math.ceil(log2(104) - log2(errPercent)).toInt
-    implicit val hmm = new HyperLogLogMonoid(bits)
-    mapPlusMap(f) { (in : CTuple) => hmm.create(in.toString.getBytes("UTF-8")) }
-     { hmm.estimateSize(_) }
   }
 
   /**
@@ -176,186 +117,21 @@
    * This may significantly reduce performance of your job.
    * It kills the ability to do map-side aggregation.
    */
-=======
-  // WARNING! This may significantly reduce performance of your job.
-  // It kills the ability to do map-side aggregation.
->>>>>>> 40ac181a
   def buffer(args : Fields)(b : Buffer[_]) : GroupBuilder = {
     every(pipe => new Every(pipe, args, b))
   }
 
-<<<<<<< HEAD
-  /**
-   * By default adds a column with name "count" counting the number in
-   * this group. deprecated, use size.
-   */
-  @deprecated("Use size instead to match the scala.collections.Iterable API")
-  def count(f : Symbol = 'count) : GroupBuilder = size(f)
-
-  /**
-   * This is count with a predicate: only counts the tuples for which
-   * `fn(tuple)` is true
-   */
-  def count[T:TupleConverter](fieldDef : (Fields, Fields))(fn : T => Boolean) : GroupBuilder = {
-    mapPlusMap(fieldDef){(arg : T) => if(fn(arg)) 1L else 0L} { s => s }
-  }
-
-  /**
-   * Opposite of RichPipe.unpivot.  See SQL/Excel for more on this function
-   * converts a row-wise representation into a column-wise one.
-   *
-   * == Example ==
-   * {{{
-   * pivot(('feature, 'value) -> ('clicks, 'impressions, 'requests))
-   * }}}
-   *
-   * it will find the feature named "clicks", and put the value in the column with the field named
-   * clicks.
-   *
-   * Absent fields result in null unless a default value is provided. Unnamed output fields are ignored.
-   *
-   * == Note ==
-   * Duplicated fields will result in an error.
-   *
-   * == Hint ==
-   * if you want more precision, first do a
-   *
-   * {{{
-   * map('value -> value) { x : AnyRef => Option(x) }
-   * }}}
-   *
-   * and you will have non-nulls for all present values, and Nones for values that were present
-   * but previously null.  All nulls in the final output will be those truly missing.
-   * Similarly, if you want to check if there are any items present that shouldn't be:
-   *
-   * {{{
-   * map('feature -> 'feature) { fname : String =>
-   *   if (!goodFeatures(fname)) { throw new Exception("ohnoes") }
-   *   else fname
-   * }
-   * }}}
-   */
-  def pivot(fieldDef : (Fields, Fields), defaultVal : Any = null) : GroupBuilder = {
-    // Make sure the fields are strings:
-    mapReduceMap(fieldDef) { pair : (String, AnyRef) =>
-      List(pair)
-    } { (prev, next) => next ++ prev } // concat into the bigger one
-    { outputList =>
-      val asMap = outputList.toMap
-      assert(asMap.size == outputList.size, "Repeated pivot key fields: " + outputList.toString)
-      val values = fieldDef._2
-        .iterator.asScala
-        // Look up this key:
-        .map { fname => asMap.getOrElse(fname.asInstanceOf[String], defaultVal.asInstanceOf[AnyRef]) }
-      // Create the cascading tuple
-      new CTuple(values.toSeq : _*)
-    }
-  }
-
-  /**
-   * Convert a subset of fields into a list of Tuples. Need to provide the types of the tuple fields.
-   * Note that the order of the tuples is not preserved: EVEN IF YOU GroupBuilder.sortBy!
-   * If you need ordering use sortedTake or sortBy + scanLeft
-   */
-  def toList[T](fieldDef : (Fields, Fields))(implicit conv : TupleConverter[T]) : GroupBuilder = {
-    val (fromFields, toFields) = fieldDef
-    conv.assertArityMatches(fromFields)
-    val out_arity = toFields.size
-    assert(out_arity == 1, "toList: can only add a single element to the GroupBuilder")
-    val reverseAfter = sortBy.isDefined
-    mapReduceMap[T, List[T], List[T]](fieldDef) { //Map
-      // TODO this is questionable, how do you get a list including nulls?
-      x => if (null != x) List(x) else Nil
-    } { //Reduce, note the bigger list is likely on the left, so concat into it:
-      (prev, current) => current ++ prev
-    } {
-      /*
-       * There are two cases:
-       * 1) there has been no sortBy called, in which case, order does not matter.
-       * 2) sortBy has been called, so we used a GroupBy to push everything to the reducers
-       *    and as such, the list is now left in reverse ordered state.  If sortBy has been called
-       *    we should reverse at this stage:
-       */
-      t => if (reverseAfter) t.reverse else t
-    }
-  }
-
-  /**
-   * TODO this should be extracted into a Monoid in algebird
-   * Compute the count, ave and stdard deviation in one pass
-   *
-   * == Example ==
-   * {{{
-   * g.cntAveStdev('x -> ('cntx, 'avex, 'stdevx))
-   * }}}
-   *
-   * == Uses ==
-   * <a href="http://en.wikipedia.org/wiki/Algorithms_for_calculating_variance#Parallel_algorithm">http://en.wikipedia.org/wiki/Algorithms_for_calculating_variance#Parallel_algorithm</a>
-   */
-  def sizeAveStdev(fieldDef : (Fields,Fields)) = {
-    val (fromFields, toFields) = fieldDef
-    val in_arity = fromFields.size
-    val out_arity = toFields.size
-    val STABILITY_CONSTANT = 0.1
-    assert(in_arity == 1, "cntAveVar: Can only take the moment of a single arg")
-    assert(out_arity == 3, "cntAveVar: Need names for cnt, ave and var moments")
-    // unbiased estimator: sqrt((1/(N-1))(sum_i(x_i - ave)^2))
-    // sum_i (x_i - ave)^2 = sum_i x_i^2 - 2x_i ave +ave^2
-    //                     = (sum_i x_i^2) - 2N ave^2 + N ave^2
-    //                     = (sum_i x_i^2) - N ave^2
-    mapReduceMap[Double, (Long,Double,Double), (Long,Double,Double)](fieldDef) { //Map
-      (x : Double) => (1L,x,0.0)
-    } {(cntAve1, cntAve2) =>
-      val (big, small) = if (cntAve1._1 >= cntAve2._1) (cntAve1, cntAve2) else (cntAve2, cntAve1)
-      val n = big._1
-      val k = small._1
-      val an = big._2
-      val ak = small._2
-      val delta = (ak - an)
-      val mn = big._3
-      val mk = small._3
-      val newCnt = n+k
-      val scaling = k.toDouble/newCnt
-      // a_n + (a_k - a_n)*(k/(n+k)) is only stable if n is not approximately k
-      val newAve = if (scaling < STABILITY_CONSTANT) (an + delta*scaling) else (n*an + k*ak)/newCnt
-      val newStdMom = mn + mk + delta*delta*(n*scaling)
-      (newCnt, newAve, newStdMom)
-    } { //Map
-      moms =>
-        val cnt = moms._1
-        (cnt, moms._2, scala.math.sqrt(moms._3/(cnt - 1)))
-    }
-  }
-
-  /**
-   * Remove the first cnt elements
-   */
-  def drop(cnt : Int) : GroupBuilder = {
-    mapStream[CTuple,CTuple](Fields.VALUES -> Fields.ARGS){ s =>
-      s.drop(cnt)
-    }(CTupleConverter, CascadingTupleSetter)
-  }
-
-  /**
-   * Drop while the predicate is true, starting at the first false, output all
-   */
-  def dropWhile[T](f : Fields)(fn : (T) => Boolean)(implicit conv : TupleConverter[T]) : GroupBuilder = {
-    mapStream[TupleEntry,CTuple](f -> Fields.ARGS){ s =>
-      s.dropWhile(te => fn(conv(te))).map { _.getTuple }
-    }(TupleEntryConverter, CascadingTupleSetter)
-  }
-
-  /**
-   * Prefer aggregateBy operations!
-   */
-=======
-  // By default adds a column with name "count" counting the number in
-  // this group. deprecated, use size.
+
+  /**
+  * By default adds a column with name "count" counting the number in
+  * this group. deprecated, use size.
+  */
   @deprecated("Use size instead to match the scala.collections.Iterable API", "0.2.0")
   def count(f : Symbol = 'count) : GroupBuilder = size(f)
 
-  //Prefer aggregateBy operations!
->>>>>>> 40ac181a
+  /**
+   * Prefer aggregateBy operations!
+   */
   def every(ev : Pipe => Every) : GroupBuilder = {
     reds = None
     evs = ev :: evs
@@ -383,56 +159,7 @@
       every(pipe => new Every(pipe, inFields, ag))
   }
 
-<<<<<<< HEAD
-  /**
-   * check if a predicate is satisfied for all in the values for this key
-   */
-  def forall[T:TupleConverter](fieldDef : (Fields,Fields))(fn : (T) => Boolean) : GroupBuilder = {
-    mapReduceMap(fieldDef)(fn)({(x : Boolean, y : Boolean) => x && y})({ x => x })
-  }
-
-  /**
-   * Return the first, useful probably only for sorted case.
-   */
-  def head(fd : (Fields,Fields)) : GroupBuilder = {
-    //CTuple's have unknown arity so we have to put them into a Tuple1 in the middle phase:
-    mapReduceMap(fd) { ctuple : CTuple => Tuple1(ctuple) }
-      { (oldVal, newVal) => oldVal }
-      { result => result._1 }
-  }
-  def head(f : Symbol*) : GroupBuilder = head(f -> f)
-
-  def last(fd : (Fields,Fields)) = {
-    //CTuple's have unknown arity so we have to put them into a Tuple1 in the middle phase:
-    mapReduceMap(fd) { ctuple : CTuple => Tuple1(ctuple) }
-      { (oldVal, newVal) => newVal }
-      { result => result._1 }
-  }
-  def last(f : Symbol*) : GroupBuilder = last(f -> f)
-
-  private def extremum(max : Boolean, fieldDef : (Fields,Fields)) : GroupBuilder = {
-    val (fromFields, toFields) = fieldDef
-    val in_arity = fromFields.size
-    val out_arity = toFields.size
-    assert(in_arity == out_arity, "Number of field names must match for rename")
-    //Now do the work:
-    val ag = new ExtremumAggregator(max, toFields)
-    val ev = (pipe => new Every(pipe, fromFields, ag)) : Pipe => Every
-    tryAggregateBy(new ExtremumBy(max, fromFields, toFields), ev)
-    this
-  }
-
-  def mapPlusMap[T,X,U](fieldDef : (Fields, Fields))(mapfn : T => X)(mapfn2 : X => U)
-    (implicit startConv : TupleConverter[T],
-                        middleSetter : TupleSetter[X],
-                        middleConv : TupleConverter[X],
-                        endSetter : TupleSetter[U],
-                        monX : Monoid[X]) : GroupBuilder = {
-    mapReduceMap(fieldDef)(mapfn)((x,y) => monX.plus(x,y))(mapfn2)
-  }
-
-=======
->>>>>>> 40ac181a
+
   /**
    * Type `T` is the type of the input field `(input to map, T => X)`
    *
@@ -495,140 +222,7 @@
     every(pipe => new Every(pipe, inFields, b, defaultMode(inFields, outFields)))
   }
 
-<<<<<<< HEAD
-  def max(fieldDef : (Fields, Fields)) = extremum(true, fieldDef)
-  def max(fieldDef : Symbol*) = {
-    val f : Fields = fieldDef
-    extremum(true, (f,f))
-  }
-  def min(fieldDef : (Fields, Fields)) = extremum(false, fieldDef)
-  def min(fieldDef : Symbol*) = {
-    val f : Fields = fieldDef
-    extremum(false, (f,f))
-  }
-
-  /**
-   * Similar to the scala.collection.Iterable.mkString
-   * takes the source and destination fieldname, which should be a single
-   * field. The result will be start, each item.toString separated by sep,
-   * followed by end for convenience there several common variants below
-   */
-  def mkString(fieldDef : (Fields,Fields), start : String, sep : String, end : String) : GroupBuilder = {
-    val (inFields, outFields) = fieldDef
-    val in_arity = inFields.size
-    val out_arity = outFields.size
-    assert(in_arity == 1, "mkString works on single column, concat in a map before, if you need.")
-    assert(out_arity == 1, "output field count must also be 1")
-    /*
-     * if we are not sorting, we don't care about order.  If we are, we need to reverse the list at
-     * the end.
-     */
-    val reverseAfter = sortBy.isDefined
-    mapReduceMap(fieldDef) { (x : String) => List(x) }
-      { (prev, next) => next ++ prev } // reversing the order to keep the bigger list on the right
-      { resultList =>
-        (if (reverseAfter) resultList.reverse else resultList)
-          .mkString(start, sep, end)
-      }
-  }
-  def mkString(fieldDef : (Fields,Fields), sep : String) : GroupBuilder = mkString(fieldDef,"",sep,"")
-  def mkString(fieldDef : (Fields,Fields)) : GroupBuilder = mkString(fieldDef,"","","")
-
-  /**
-   * these will only be called if a tuple is not passed, meaning just one
-   * column
-   */
-  def mkString(fieldDef : Symbol, start : String, sep : String, end : String) : GroupBuilder = {
-    val f : Fields = fieldDef
-    mkString((f,f),start,sep,end)
-  }
-  def mkString(fieldDef : Symbol, sep : String) : GroupBuilder = mkString(fieldDef,"",sep,"")
-  def mkString(fieldDef : Symbol) : GroupBuilder = mkString(fieldDef,"","","")
-
-  /**
-   * Apply an associative/commutative operation on the left field.
-   *
-   * == Example ==
-   * {{{
-   * reduce(('mass,'allids)->('totalMass, 'idset)) { (left:(Double,Set[Long]),right:(Double,Set[Long])) =>
-   *   (left._1 + right._1, left._2 ++ right._2)
-   * }
-   * }}}
-   *
-   * Equivalent to a mapReduceMap with trivial (identity) map functions.
-   *
-   * The previous output goes into the reduce function on the left, like foldLeft,
-   * so if your operation is faster for the accumulator to be on one side, be aware.
-   */
-  def reduce[T](fieldDef : (Fields, Fields))(fn : (T,T)=>T)
-               (implicit setter : TupleSetter[T], conv : TupleConverter[T]) : GroupBuilder = {
-    mapReduceMap[T,T,T](fieldDef)({ t => t })(fn)({t => t})(conv,setter,conv,setter)
-  }
-  //Same as reduce(f->f)
-  def reduce[T](fieldDef : Symbol*)(fn : (T,T)=>T)(implicit setter : TupleSetter[T],
-                                 conv : TupleConverter[T]) : GroupBuilder = {
-    reduce(fieldDef -> fieldDef)(fn)(setter,conv)
-  }
-
-  // Abstract algebra reductions (plus, times, dot):
-
-  /**
-   * Use `Monoid.plus` to compute a sum.  Not called sum to avoid conflicting with standard sum
-   * Your `Monoid[T]` should be associated and commutative, else this doesn't make sense
-   */
-  def plus[T](fd : (Fields,Fields))
-    (implicit monoid : Monoid[T], tconv : TupleConverter[T], tset : TupleSetter[T]) : GroupBuilder = {
-    // We reverse the order because the left is the old value in reduce, and for list concat
-    // we are much better off concatenating into the bigger list
-    reduce[T](fd)({ (left, right) => monoid.plus(right, left) })(tset, tconv)
-  }
-
-  /**
-   * The same as `plus(fs -> fs)`
-   */
-  def plus[T](fs : Symbol*)
-    (implicit monoid : Monoid[T], tconv : TupleConverter[T], tset : TupleSetter[T]) : GroupBuilder = {
-    plus[T](fs -> fs)(monoid,tconv,tset)
-  }
-
-  /**
-   * Returns the product of all the items in this grouping
-   */
-  def times[T](fd : (Fields,Fields))
-    (implicit ring : Ring[T], tconv : TupleConverter[T], tset : TupleSetter[T]) : GroupBuilder = {
-    // We reverse the order because the left is the old value in reduce, and for list concat
-    // we are much better off concatenating into the bigger list
-    reduce[T](fd)({ (left, right) => ring.times(right, left) })(tset, tconv)
-  }
-
-  /**
-   * The same as `times(fs -> fs)`
-   */
-  def times[T](fs : Symbol*)
-    (implicit ring : Ring[T], tconv : TupleConverter[T], tset : TupleSetter[T]) : GroupBuilder = {
-    times[T](fs -> fs)(ring,tconv,tset)
-  }
-
-  /**
-   * First do "times" on each pair, then "plus" them all together.
-   *
-   * == Example ==
-   * {{{
-   * groupBy('x) { _.dot('y,'z, 'ydotz) }
-   * }}}
-   */
-  def dot[T](left : Fields, right : Fields, result : Fields)
-    (implicit ttconv : TupleConverter[Tuple2[T,T]], ring : Ring[T],
-     tconv : TupleConverter[T], tset : TupleSetter[T]) : GroupBuilder = {
-    mapReduceMap[(T,T),T,T](Fields.merge(left, right) -> result) { init : (T,T) =>
-      ring.times(init._1, init._2)
-    } { (left : T, right: T) =>
-      ring.plus(left, right)
-    } { result => result }
-  }
-
-=======
->>>>>>> 40ac181a
+
   def reverse : GroupBuilder = {
     assert(reds.isEmpty, "Cannot sort when reducing")
     assert(!isReversed, "Reverse called a second time! Only one allowed")
@@ -641,20 +235,14 @@
    * This invalidates map-side aggregation, forces all data to be transferred
    * to reducers.  Use only if you REALLY have to.
    *
-<<<<<<< HEAD
    * == Best Practice ==
    * Make sure init is an immutable object.
    *
    * == Note ==
    * init needs to be serializable with Kryo (because we copy it for each
    * grouping to avoid possible errors using a mutable init object).
-=======
-   *  BEST PRACTICE: make sure init is an immutable object.
-   *  NOTE: init needs to be serializable with Kryo (because we copy it for each
-   *    grouping to avoid possible errors using a mutable init object).
    *  We override the default implementation here to use Kryo to serialize
    *  the initial value, for immutable serializable inits, this is not needed
->>>>>>> 40ac181a
    */
   override def scanLeft[X,T](fieldDef : (Fields,Fields))(init : X)(fn : (X,T) => X)
                  (implicit setter : TupleSetter[X], conv : TupleConverter[T]) : GroupBuilder = {
@@ -723,114 +311,12 @@
     }
     this
   }
-<<<<<<< HEAD
-
-  /**
-   * How many values are there for this key
-   */
-  def size : GroupBuilder = size('size)
-  def size(thisF : Fields) : GroupBuilder = {
-      assert(thisF.size == 1, "size only gives a single column output")
-      //Count doesn't need inputs, but if you use Fields.ALL it will
-      //fail if it comes after any other Every.
-      val ev = (pipe => new Every(pipe, Fields.VALUES, new Count(thisF))) : Pipe => Every
-      tryAggregateBy(new CountBy(thisF), ev)
-      this
-  }
-
-  def sum(f : (Fields, Fields)) : GroupBuilder = {
-    val (input, output) = f
-    val in_arity = input.size
-    val out_arity = input.size
-    assert(in_arity == 1, "size can only sum a single column")
-    assert(out_arity == 1, "output field size must also be 1")
-    val ag = new Sum(output)
-    val ev = (pipe => new Every(pipe, input, ag)) : Pipe => Every
-    tryAggregateBy(new SumBy(input, output, java.lang.Double.TYPE), ev)
-    this
-  }
-  def sum(f : Symbol) : GroupBuilder = {
-    //Implicitly convert to a pair of fields:
-    val field : Fields = f
-    sum(field -> field)
-  }
-
-  /**
-   * Only keep the first cnt elements
-   */
-  def take(cnt : Int) : GroupBuilder = {
-    mapStream[CTuple,CTuple](Fields.VALUES -> Fields.ARGS){ s =>
-      s.take(cnt)
-    }(CTupleConverter, CascadingTupleSetter)
-  }
-
-
-  /**
-   * Take while the predicate is true, starting at the
-   * first false, output all
-   */
-  def takeWhile[T](f : Fields)(fn : (T) => Boolean)(implicit conv : TupleConverter[T]) : GroupBuilder = {
-    mapStream[TupleEntry,CTuple](f -> Fields.ARGS){ s =>
-      s.takeWhile(te => fn(conv(te))).map { _.getTuple }
-    }(TupleEntryConverter, CascadingTupleSetter)
-  }
 
   /**
    * This is convenience method to allow plugging in blocks
    * of group operations similar to `RichPipe.then`
    */
   def then(fn : (GroupBuilder) => GroupBuilder) = fn(this)
-
-  /**
-   * Equivalent to sorting by a comparison function
-   * then take-ing k items.  This is MUCH more efficient than doing a total sort followed by a take,
-   * since these bounded sorts are done on the mapper, so only a sort of size k is needed.
-   *
-   * == Example ==
-   * {{{
-   * sortWithTake( ('clicks, 'tweet) -> 'topClicks, 5) {
-   *   fn : (t0 :(Long,Long), t1:(Long,Long) => t0._1 < t1._1 }
-   * }}}
-   *
-   * topClicks will be a List[(Long,Long)]
-   */
-  def sortWithTake[T:TupleConverter](f : (Fields, Fields), k : Int)(lt : (T,T) => Boolean) : GroupBuilder = {
-    assert(f._2.size == 1, "output field size must be 1")
-    val mon = new SortedTakeListMonoid[T](k)(new LtOrdering(lt))
-    mapReduceMap(f) /* map1 */ { (tup : T) => List(tup) }
-    /* reduce */ { (l1 : List[T], l2 : List[T]) =>
-      mon.plus(l1, l2)
-    } /* map2 */ {
-      (lout : List[T]) => lout
-    }
-  }
-
-  /**
-   * Reverse of above when the implicit ordering makes sense.
-   */
-  def sortedReverseTake[T](f : (Fields, Fields), k : Int)
-    (implicit conv : TupleConverter[T], ord : Ordering[T]) : GroupBuilder = {
-    sortWithTake(f,k) { (t0:T,t1:T) => ord.gt(t0,t1) }
-  }
-
-  /**
-   * Same as above but useful when the implicit ordering makes sense.
-   */
-  def sortedTake[T](f : (Fields, Fields), k : Int)
-    (implicit conv : TupleConverter[T], ord : Ordering[T]) : GroupBuilder = {
-    sortWithTake(f,k) { (t0:T,t1:T) => ord.lt(t0,t1) }
-  }
-
-  def histogram(f : (Fields, Fields),  binWidth : Double = 1.0) = {
-      mapPlusMap(f)
-        {x : Double => Map((math.floor(x / binWidth) * binWidth) -> 1)}
-        {map => new mathematics.Histogram(map, binWidth)}
-  }
-=======
-  // This is convenience method to allow plugging in blocks of group operations
-  // similar to RichPipe.then
-  def then(fn : (GroupBuilder) => GroupBuilder) = fn(this)
->>>>>>> 40ac181a
 }
 
 /**
