/*
Copyright 2012 Twitter, Inc.

Licensed under the Apache License, Version 2.0 (the "License");
you may not use this file except in compliance with the License.
You may obtain a copy of the License at

http://www.apache.org/licenses/LICENSE-2.0

Unless required by applicable law or agreed to in writing, software
distributed under the License is distributed on an "AS IS" BASIS,
WITHOUT WARRANTIES OR CONDITIONS OF ANY KIND, either express or implied.
See the License for the specific language governing permissions and
limitations under the License.
*/
package com.twitter.scalding

import scala.annotation.tailrec
<<<<<<< HEAD
import scala.util.matching.Regex

import java.text.SimpleDateFormat
import java.util.Calendar
import java.util.Date
import java.util.TimeZone
import java.util.NoSuchElementException
import java.util.regex.Pattern

import org.apache.commons.lang.time.DateUtils
import com.joestelmach.natty

/**
* Holds some coversion functions for dealing with strings as RichDate objects
*/
object DateOps extends java.io.Serializable {
  val PACIFIC = TimeZone.getTimeZone("America/Los_Angeles")
  val UTC = TimeZone.getTimeZone("UTC")

  val DATE_WITH_DASH = "yyyy-MM-dd"
  val DATEHOUR_WITH_DASH = "yyyy-MM-dd HH"
  val DATETIME_WITH_DASH = "yyyy-MM-dd HH:mm"
  val DATETIME_HMS_WITH_DASH = "yyyy-MM-dd HH:mm:ss"
  val DATETIME_HMSM_WITH_DASH = "yyyy-MM-dd HH:mm:ss.SSS"

  private val DATE_RE = """\d{4}-\d{2}-\d{2}"""
  private val SEP_RE = """(T?|\s*)"""
  private val DATE_FORMAT_VALIDATORS = List(DATE_WITH_DASH -> new Regex("""^\s*""" + DATE_RE + """\s*$"""),
                                            DATEHOUR_WITH_DASH -> new Regex("""^\s*""" + DATE_RE +
                                                                            SEP_RE + """\d\d\s*$"""),
                                            DATETIME_WITH_DASH -> new Regex("""^\s*""" + DATE_RE +
                                                                            SEP_RE + """\d\d:\d\d\s*$"""),
                                            DATETIME_HMS_WITH_DASH -> new Regex("""^\s*""" + DATE_RE +
                                                                            SEP_RE + """\d\d:\d\d:\d\d\s*$"""),
                                            DATETIME_HMSM_WITH_DASH -> new Regex("""^\s*""" + DATE_RE +
                                                                            SEP_RE + """\d\d:\d\d:\d\d\.\d{1,3}\s*$"""))
  /**
  * Return the guessed format for this datestring
  */
  def getFormat(s : String) : Option[String] = DATE_FORMAT_VALIDATORS.find{_._2.findFirstIn(s).isDefined}.map{_._1}

  /**
  * Parse the string with one of the value DATE_FORMAT_VALIDATORS in the order listed above.
  * We allow either date, date with time in minutes, date with time down to seconds.
  * The separator between date and time can be a space or "T".
  */
  implicit def stringToRichDate(str : String)(implicit tz : TimeZone) = {
    val newStr = str
      .replace("T"," ")  // We allow T to separate dates and times, just remove it and then validate
      .replaceAll("[/_]", "-")  // Allow for slashes and underscores
    getFormat(newStr) match {
      case Some(fmtStr) =>
        val cal = Calendar.getInstance(tz)
        val formatter = new SimpleDateFormat(fmtStr)
        formatter.setCalendar(cal)
        new RichDate(formatter.parse(newStr))
      case None => // try to parse with Natty
        val timeParser = new natty.Parser(tz)
        val dateGroups = timeParser.parse(newStr)
        if (dateGroups.size == 0) {
          throw new IllegalArgumentException("Could not convert string: '" + str + "' into a date.")
        }
        // a DateGroup can have more than one Date (e.g. if you do "Sept. 11th or 12th"),
        // but we're just going to take the first
        val dates = dateGroups.get(0).getDates()
        new RichDate(dates.get(0))
    }
  }
  implicit def longToRichDate(ts : Long) = new RichDate(new Date(ts))
  implicit def dateToRichDate(d : Date) = new RichDate(d)
  implicit def richDateToDate(rd : RichDate) = rd.value
  implicit def richDateToCalendar(rd : RichDate)(implicit tz : TimeZone) = {
    val cal = Calendar.getInstance(tz)
    cal.setTime(rd.value)
    cal
  }
  implicit def calendarToRichDate(cal : Calendar) = RichDate(cal.getTime())
}

/**
* Represents millisecond based duration (non-calendar based): seconds, minutes, hours
* calField should be a java.util.Calendar field
*/
object Duration extends java.io.Serializable {
  val SEC_IN_MS = 1000
  val MIN_IN_MS = 60 * SEC_IN_MS
  val HOUR_IN_MS = 60 * MIN_IN_MS
  val UTC_UNITS = List((Hours,HOUR_IN_MS),(Minutes,MIN_IN_MS),(Seconds,SEC_IN_MS),(Millisecs,1))

  // Creates the largest unit corresponding to this number of milliseconds (or possibly a duration list)
  def fromMillisecs(diffInMs : Long) : AbsoluteDuration = {
    // Try to see if we have an even number of any "calendar-free" units
    // Note, no unit is truly calendar free due to leap years, seconds, etc... so
    // so this is approximate
    // We can't fail the last one, x % 1 == 0
    UTC_UNITS.find { u_ms : (Function1[Int,AbsoluteDuration],Int) =>
        //This always returns something, maybe the last item:
        (diffInMs % u_ms._2) == 0
    }.map { u_ms : (Function1[Int,AbsoluteDuration],Int) =>
      val count = diffInMs / u_ms._2
      if (count <= Int.MaxValue)
        u_ms._1(count.toInt)
      else {
        if (diffInMs / HOUR_IN_MS > Int.MaxValue) throw new RuntimeException("difference not expressable in 2^{31} hours")

        AbsoluteDurationList(UTC_UNITS.foldLeft((diffInMs, Nil : List[AbsoluteDuration])) { (state, u_ms) =>
          val (rest, durList) = state
          val (constructor, timeInterval) = u_ms
          val thisCnt = (rest / timeInterval).toInt
          val next = rest - (thisCnt) * timeInterval
          (next, constructor(thisCnt) :: durList)
        }._2)
      }
    //This get should never throw because the list always finds something
    }.get
  }
}

abstract class Duration(val calField : Int, val count : Int, val tz : TimeZone)
  extends java.io.Serializable {
  protected def calAdd(that : RichDate, steps : Int) = {
    val cal = that.toCalendar(tz)
    cal.setLenient(true)
    cal.add(calField, steps)
    new RichDate(cal.getTime)
  }

  def addTo(that : RichDate) = calAdd(that, count)

  def subtractFrom(that : RichDate) = calAdd(that, -count)

  // Return the latest RichDate at boundary of this time unit, ignoring
  // the count of the units.  Like a truncation.
  // Only makes sense for non-mixed durations.
  def floorOf(that : RichDate) : RichDate = {
    val cal = that.toCalendar(tz)
    RichDate(DateUtils.truncate(cal, calField).getTime)
  }
}

/*
 * These are reasonably indepedendent of calendars (or we will pretend)
 */
object AbsoluteDuration extends java.io.Serializable {
  def max(a : AbsoluteDuration, b : AbsoluteDuration) = if(a > b) a else b
}
trait AbsoluteDuration extends Duration with Ordered[AbsoluteDuration] {
  def toSeconds : Double = {
    calField match {
      case Calendar.MILLISECOND => count / 1000.0
      case Calendar.SECOND => count.toDouble
      case Calendar.MINUTE => count * 60.0
      case Calendar.HOUR => count * 60.0 * 60.0
    }
  }
  def toMillisecs : Long = {
    calField match {
      case Calendar.MILLISECOND => count.toLong
      case Calendar.SECOND => count.toLong * 1000L
      case Calendar.MINUTE => count.toLong * 1000L * 60L
      case Calendar.HOUR => count.toLong * 1000L * 60L * 60L
    }
  }
  def compare(that : AbsoluteDuration) : Int = {
    this.toMillisecs.compareTo(that.toMillisecs)
  }
  def +(that : AbsoluteDuration) = {
    Duration.fromMillisecs(this.toMillisecs + that.toMillisecs)
  }
}

case class Millisecs(cnt : Int) extends Duration(Calendar.MILLISECOND, cnt, DateOps.UTC)
  with AbsoluteDuration

case class Seconds(cnt : Int) extends Duration(Calendar.SECOND, cnt, DateOps.UTC)
  with AbsoluteDuration

case class Minutes(cnt : Int) extends Duration(Calendar.MINUTE, cnt, DateOps.UTC)
  with AbsoluteDuration

case class Hours(cnt : Int) extends Duration(Calendar.HOUR, cnt, DateOps.UTC)
  with AbsoluteDuration

case class Days(cnt : Int)(implicit tz : TimeZone)
  extends Duration(Calendar.DAY_OF_MONTH, cnt, tz)

case class Weeks(cnt : Int)(implicit tz : TimeZone)
  extends Duration(Calendar.WEEK_OF_YEAR, cnt, tz) {

  // The library we are using can't handle week truncation...
  override def floorOf(that : RichDate) = {
    val step = Days(1)
    @tailrec def recentMonday(rd : RichDate) : RichDate = {
      rd.toCalendar(tz).get(Calendar.DAY_OF_WEEK) match {
        case Calendar.MONDAY => rd
        case _ => recentMonday(step.subtractFrom(rd))
      }
    }
    //Set it to the earliest point in the day:
    step.floorOf(recentMonday(that))
  }
}

case class Months(cnt : Int)(implicit tz : TimeZone)
  extends Duration(Calendar.MONTH, cnt, tz)

case class Years(cnt : Int)(implicit tz : TimeZone)
  extends Duration(Calendar.YEAR, cnt, tz)

abstract class AbstractDurationList[T <: Duration](parts : List[T]) extends Duration(-1,-1, null) {
  override def addTo(that : RichDate) = {
    parts.foldLeft(that) { (curdate, next) => next.addTo(curdate) }
  }
  override def subtractFrom(that : RichDate) = {
    parts.foldLeft(that) { (curdate, next) => next.subtractFrom(curdate) }
  }
  //This does not make sense for a DurationList interval, pass through
  override def floorOf(that : RichDate) = that
}

case class DurationList(parts : List[Duration]) extends AbstractDurationList[Duration](parts)

case class AbsoluteDurationList(parts : List[AbsoluteDuration])
  extends AbstractDurationList[AbsoluteDuration](parts) with AbsoluteDuration {
  override def toSeconds = parts.map{ _.toSeconds }.sum
  override def toMillisecs : Long = parts.map{ _.toMillisecs }.sum
}


/**
* RichDate adds some nice convenience functions to the Java date/calendar classes
* We commonly do Date/Time work in analysis jobs, so having these operations convenient
* is very helpful.
*/
object RichDate {
  def apply(s : String)(implicit tz : TimeZone) = {
    DateOps.stringToRichDate(s)(tz)
  }
  def apply(l : Long) = {
    DateOps.longToRichDate(l)
  }
  def upperBound(s : String)(implicit tz : TimeZone) = {
    val end = apply(s)(tz)
    (DateOps.getFormat(s) match {
      case Some(DateOps.DATE_WITH_DASH) => end + Days(1)
      case Some(DateOps.DATEHOUR_WITH_DASH) => end + Hours(1)
      case Some(DateOps.DATETIME_WITH_DASH) => end + Minutes(1)
      case Some(DateOps.DATETIME_HMS_WITH_DASH) => end + Seconds(1)
      case Some(DateOps.DATETIME_HMSM_WITH_DASH) => end + Millisecs(2)
      case None => Days(1).floorOf(end + Days(1))
    }) - Millisecs(1)
  }
}

case class RichDate(val value : Date) extends Ordered[RichDate] {
  def +(interval : Duration) = interval.addTo(this)
  def -(interval : Duration) = interval.subtractFrom(this)

  //Inverse of the above, d2 + (d1 - d2) == d1
  def -(that : RichDate) = Duration.fromMillisecs(value.getTime - that.value.getTime)

  override def compare(that : RichDate) : Int = {
    if (value.before(that.value)) {
      -1
    }
    else if (value.after(that.value)) {
      1
    } else {
      0
    }
  }

  //True of the other is a RichDate with equal value, or a Date equal to value
  override def equals(that : Any) = {
    //Due to type erasure (scala 2.9 complains), we need to use a manifest:
    def opInst[T : Manifest](v : Any) = {
      val klass = manifest[T].erasure
      if(null != v && klass.isInstance(v)) Some(v.asInstanceOf[T]) else None
    }
    opInst[RichDate](that)
      .map( _.value)
      .orElse(opInst[Date](that))
      .map( _.equals(value) )
      .getOrElse(false)
  }
  override def hashCode = { value.hashCode }

  //milliseconds since the epoch
  def timestamp : Long = value.getTime

  def toCalendar(implicit tz: TimeZone) = {
    val cal = Calendar.getInstance(tz)
    cal.setTime(value)
    cal
  }
  override def toString = {
    value.toString
  }

  def toString(fmt : String)(implicit tz : TimeZone) : String = {
    val cal = toCalendar(tz)
    val sdfmt = new SimpleDateFormat(fmt)
    sdfmt.setCalendar(cal)
    sdfmt.format(cal.getTime)
  }
}
=======
>>>>>>> a64b7837

/**
* represents a closed interval of time.
*
* TODO: This should be Range[RichDate, Duration] for an appropriate notion
* of Range
*/
case class DateRange(val start : RichDate, val end : RichDate) {
  import DateOps._
  /**
  * shift this by the given unit
  */
  def +(timespan : Duration) = DateRange(start + timespan, end + timespan)
  def -(timespan : Duration) = DateRange(start - timespan, end - timespan)

  def isBefore(d : RichDate) = end < d
  def isAfter(d : RichDate) = d < start
  /**
  * make the range wider by delta on each side.  Good to catch events which
  * might spill over.
  */
  def embiggen(delta : Duration) = DateRange(start - delta, end + delta)
  /**
  * Extend the length by moving the end. We can keep the party going, but we
  * can't start it earlier.
  */
  def extend(delta : Duration) = DateRange(start, end + delta)

  def contains(point : RichDate) = (start <= point) && (point <= end)
  /**
  * Is the given Date range a (non-strict) subset of the given range
  */
  def contains(dr : DateRange) = start <= dr.start && dr.end <= end

  /**
   * produce a contiguous non-overlapping set of DateRanges
   * whose union is equivalent to this.
   * If it is passed an integral unit of time (not a DurationList), it stops at boundaries
   * which are set by the start timezone, else break at start + k * span.
   */
  def each(span : Duration) : Iterable[DateRange] = {
    //tail recursive method which produces output (as a stack, so it is
    //reversed). acc is the accumulated list so far:
    @tailrec def eachRec(acc : List[DateRange], nextDr : DateRange) : List[DateRange] = {
      val next_start = span.floorOf(nextDr.start) + span
      //the smallest grain of time we count is 1 millisecond
      val this_end = next_start - Millisecs(1)
      if( nextDr.end <= this_end ) {
        //This is the last block, output and end:
        nextDr :: acc
      }
      else {
        //Put today's portion, and then start on tomorrow:
        val today = DateRange(nextDr.start, this_end)
        eachRec(today :: acc, DateRange(next_start, nextDr.end))
      }
    }
    //have to reverse because eachDayRec produces backwards
    eachRec(Nil, this).reverse
  }
}<|MERGE_RESOLUTION|>--- conflicted
+++ resolved
@@ -16,315 +16,6 @@
 package com.twitter.scalding
 
 import scala.annotation.tailrec
-<<<<<<< HEAD
-import scala.util.matching.Regex
-
-import java.text.SimpleDateFormat
-import java.util.Calendar
-import java.util.Date
-import java.util.TimeZone
-import java.util.NoSuchElementException
-import java.util.regex.Pattern
-
-import org.apache.commons.lang.time.DateUtils
-import com.joestelmach.natty
-
-/**
-* Holds some coversion functions for dealing with strings as RichDate objects
-*/
-object DateOps extends java.io.Serializable {
-  val PACIFIC = TimeZone.getTimeZone("America/Los_Angeles")
-  val UTC = TimeZone.getTimeZone("UTC")
-
-  val DATE_WITH_DASH = "yyyy-MM-dd"
-  val DATEHOUR_WITH_DASH = "yyyy-MM-dd HH"
-  val DATETIME_WITH_DASH = "yyyy-MM-dd HH:mm"
-  val DATETIME_HMS_WITH_DASH = "yyyy-MM-dd HH:mm:ss"
-  val DATETIME_HMSM_WITH_DASH = "yyyy-MM-dd HH:mm:ss.SSS"
-
-  private val DATE_RE = """\d{4}-\d{2}-\d{2}"""
-  private val SEP_RE = """(T?|\s*)"""
-  private val DATE_FORMAT_VALIDATORS = List(DATE_WITH_DASH -> new Regex("""^\s*""" + DATE_RE + """\s*$"""),
-                                            DATEHOUR_WITH_DASH -> new Regex("""^\s*""" + DATE_RE +
-                                                                            SEP_RE + """\d\d\s*$"""),
-                                            DATETIME_WITH_DASH -> new Regex("""^\s*""" + DATE_RE +
-                                                                            SEP_RE + """\d\d:\d\d\s*$"""),
-                                            DATETIME_HMS_WITH_DASH -> new Regex("""^\s*""" + DATE_RE +
-                                                                            SEP_RE + """\d\d:\d\d:\d\d\s*$"""),
-                                            DATETIME_HMSM_WITH_DASH -> new Regex("""^\s*""" + DATE_RE +
-                                                                            SEP_RE + """\d\d:\d\d:\d\d\.\d{1,3}\s*$"""))
-  /**
-  * Return the guessed format for this datestring
-  */
-  def getFormat(s : String) : Option[String] = DATE_FORMAT_VALIDATORS.find{_._2.findFirstIn(s).isDefined}.map{_._1}
-
-  /**
-  * Parse the string with one of the value DATE_FORMAT_VALIDATORS in the order listed above.
-  * We allow either date, date with time in minutes, date with time down to seconds.
-  * The separator between date and time can be a space or "T".
-  */
-  implicit def stringToRichDate(str : String)(implicit tz : TimeZone) = {
-    val newStr = str
-      .replace("T"," ")  // We allow T to separate dates and times, just remove it and then validate
-      .replaceAll("[/_]", "-")  // Allow for slashes and underscores
-    getFormat(newStr) match {
-      case Some(fmtStr) =>
-        val cal = Calendar.getInstance(tz)
-        val formatter = new SimpleDateFormat(fmtStr)
-        formatter.setCalendar(cal)
-        new RichDate(formatter.parse(newStr))
-      case None => // try to parse with Natty
-        val timeParser = new natty.Parser(tz)
-        val dateGroups = timeParser.parse(newStr)
-        if (dateGroups.size == 0) {
-          throw new IllegalArgumentException("Could not convert string: '" + str + "' into a date.")
-        }
-        // a DateGroup can have more than one Date (e.g. if you do "Sept. 11th or 12th"),
-        // but we're just going to take the first
-        val dates = dateGroups.get(0).getDates()
-        new RichDate(dates.get(0))
-    }
-  }
-  implicit def longToRichDate(ts : Long) = new RichDate(new Date(ts))
-  implicit def dateToRichDate(d : Date) = new RichDate(d)
-  implicit def richDateToDate(rd : RichDate) = rd.value
-  implicit def richDateToCalendar(rd : RichDate)(implicit tz : TimeZone) = {
-    val cal = Calendar.getInstance(tz)
-    cal.setTime(rd.value)
-    cal
-  }
-  implicit def calendarToRichDate(cal : Calendar) = RichDate(cal.getTime())
-}
-
-/**
-* Represents millisecond based duration (non-calendar based): seconds, minutes, hours
-* calField should be a java.util.Calendar field
-*/
-object Duration extends java.io.Serializable {
-  val SEC_IN_MS = 1000
-  val MIN_IN_MS = 60 * SEC_IN_MS
-  val HOUR_IN_MS = 60 * MIN_IN_MS
-  val UTC_UNITS = List((Hours,HOUR_IN_MS),(Minutes,MIN_IN_MS),(Seconds,SEC_IN_MS),(Millisecs,1))
-
-  // Creates the largest unit corresponding to this number of milliseconds (or possibly a duration list)
-  def fromMillisecs(diffInMs : Long) : AbsoluteDuration = {
-    // Try to see if we have an even number of any "calendar-free" units
-    // Note, no unit is truly calendar free due to leap years, seconds, etc... so
-    // so this is approximate
-    // We can't fail the last one, x % 1 == 0
-    UTC_UNITS.find { u_ms : (Function1[Int,AbsoluteDuration],Int) =>
-        //This always returns something, maybe the last item:
-        (diffInMs % u_ms._2) == 0
-    }.map { u_ms : (Function1[Int,AbsoluteDuration],Int) =>
-      val count = diffInMs / u_ms._2
-      if (count <= Int.MaxValue)
-        u_ms._1(count.toInt)
-      else {
-        if (diffInMs / HOUR_IN_MS > Int.MaxValue) throw new RuntimeException("difference not expressable in 2^{31} hours")
-
-        AbsoluteDurationList(UTC_UNITS.foldLeft((diffInMs, Nil : List[AbsoluteDuration])) { (state, u_ms) =>
-          val (rest, durList) = state
-          val (constructor, timeInterval) = u_ms
-          val thisCnt = (rest / timeInterval).toInt
-          val next = rest - (thisCnt) * timeInterval
-          (next, constructor(thisCnt) :: durList)
-        }._2)
-      }
-    //This get should never throw because the list always finds something
-    }.get
-  }
-}
-
-abstract class Duration(val calField : Int, val count : Int, val tz : TimeZone)
-  extends java.io.Serializable {
-  protected def calAdd(that : RichDate, steps : Int) = {
-    val cal = that.toCalendar(tz)
-    cal.setLenient(true)
-    cal.add(calField, steps)
-    new RichDate(cal.getTime)
-  }
-
-  def addTo(that : RichDate) = calAdd(that, count)
-
-  def subtractFrom(that : RichDate) = calAdd(that, -count)
-
-  // Return the latest RichDate at boundary of this time unit, ignoring
-  // the count of the units.  Like a truncation.
-  // Only makes sense for non-mixed durations.
-  def floorOf(that : RichDate) : RichDate = {
-    val cal = that.toCalendar(tz)
-    RichDate(DateUtils.truncate(cal, calField).getTime)
-  }
-}
-
-/*
- * These are reasonably indepedendent of calendars (or we will pretend)
- */
-object AbsoluteDuration extends java.io.Serializable {
-  def max(a : AbsoluteDuration, b : AbsoluteDuration) = if(a > b) a else b
-}
-trait AbsoluteDuration extends Duration with Ordered[AbsoluteDuration] {
-  def toSeconds : Double = {
-    calField match {
-      case Calendar.MILLISECOND => count / 1000.0
-      case Calendar.SECOND => count.toDouble
-      case Calendar.MINUTE => count * 60.0
-      case Calendar.HOUR => count * 60.0 * 60.0
-    }
-  }
-  def toMillisecs : Long = {
-    calField match {
-      case Calendar.MILLISECOND => count.toLong
-      case Calendar.SECOND => count.toLong * 1000L
-      case Calendar.MINUTE => count.toLong * 1000L * 60L
-      case Calendar.HOUR => count.toLong * 1000L * 60L * 60L
-    }
-  }
-  def compare(that : AbsoluteDuration) : Int = {
-    this.toMillisecs.compareTo(that.toMillisecs)
-  }
-  def +(that : AbsoluteDuration) = {
-    Duration.fromMillisecs(this.toMillisecs + that.toMillisecs)
-  }
-}
-
-case class Millisecs(cnt : Int) extends Duration(Calendar.MILLISECOND, cnt, DateOps.UTC)
-  with AbsoluteDuration
-
-case class Seconds(cnt : Int) extends Duration(Calendar.SECOND, cnt, DateOps.UTC)
-  with AbsoluteDuration
-
-case class Minutes(cnt : Int) extends Duration(Calendar.MINUTE, cnt, DateOps.UTC)
-  with AbsoluteDuration
-
-case class Hours(cnt : Int) extends Duration(Calendar.HOUR, cnt, DateOps.UTC)
-  with AbsoluteDuration
-
-case class Days(cnt : Int)(implicit tz : TimeZone)
-  extends Duration(Calendar.DAY_OF_MONTH, cnt, tz)
-
-case class Weeks(cnt : Int)(implicit tz : TimeZone)
-  extends Duration(Calendar.WEEK_OF_YEAR, cnt, tz) {
-
-  // The library we are using can't handle week truncation...
-  override def floorOf(that : RichDate) = {
-    val step = Days(1)
-    @tailrec def recentMonday(rd : RichDate) : RichDate = {
-      rd.toCalendar(tz).get(Calendar.DAY_OF_WEEK) match {
-        case Calendar.MONDAY => rd
-        case _ => recentMonday(step.subtractFrom(rd))
-      }
-    }
-    //Set it to the earliest point in the day:
-    step.floorOf(recentMonday(that))
-  }
-}
-
-case class Months(cnt : Int)(implicit tz : TimeZone)
-  extends Duration(Calendar.MONTH, cnt, tz)
-
-case class Years(cnt : Int)(implicit tz : TimeZone)
-  extends Duration(Calendar.YEAR, cnt, tz)
-
-abstract class AbstractDurationList[T <: Duration](parts : List[T]) extends Duration(-1,-1, null) {
-  override def addTo(that : RichDate) = {
-    parts.foldLeft(that) { (curdate, next) => next.addTo(curdate) }
-  }
-  override def subtractFrom(that : RichDate) = {
-    parts.foldLeft(that) { (curdate, next) => next.subtractFrom(curdate) }
-  }
-  //This does not make sense for a DurationList interval, pass through
-  override def floorOf(that : RichDate) = that
-}
-
-case class DurationList(parts : List[Duration]) extends AbstractDurationList[Duration](parts)
-
-case class AbsoluteDurationList(parts : List[AbsoluteDuration])
-  extends AbstractDurationList[AbsoluteDuration](parts) with AbsoluteDuration {
-  override def toSeconds = parts.map{ _.toSeconds }.sum
-  override def toMillisecs : Long = parts.map{ _.toMillisecs }.sum
-}
-
-
-/**
-* RichDate adds some nice convenience functions to the Java date/calendar classes
-* We commonly do Date/Time work in analysis jobs, so having these operations convenient
-* is very helpful.
-*/
-object RichDate {
-  def apply(s : String)(implicit tz : TimeZone) = {
-    DateOps.stringToRichDate(s)(tz)
-  }
-  def apply(l : Long) = {
-    DateOps.longToRichDate(l)
-  }
-  def upperBound(s : String)(implicit tz : TimeZone) = {
-    val end = apply(s)(tz)
-    (DateOps.getFormat(s) match {
-      case Some(DateOps.DATE_WITH_DASH) => end + Days(1)
-      case Some(DateOps.DATEHOUR_WITH_DASH) => end + Hours(1)
-      case Some(DateOps.DATETIME_WITH_DASH) => end + Minutes(1)
-      case Some(DateOps.DATETIME_HMS_WITH_DASH) => end + Seconds(1)
-      case Some(DateOps.DATETIME_HMSM_WITH_DASH) => end + Millisecs(2)
-      case None => Days(1).floorOf(end + Days(1))
-    }) - Millisecs(1)
-  }
-}
-
-case class RichDate(val value : Date) extends Ordered[RichDate] {
-  def +(interval : Duration) = interval.addTo(this)
-  def -(interval : Duration) = interval.subtractFrom(this)
-
-  //Inverse of the above, d2 + (d1 - d2) == d1
-  def -(that : RichDate) = Duration.fromMillisecs(value.getTime - that.value.getTime)
-
-  override def compare(that : RichDate) : Int = {
-    if (value.before(that.value)) {
-      -1
-    }
-    else if (value.after(that.value)) {
-      1
-    } else {
-      0
-    }
-  }
-
-  //True of the other is a RichDate with equal value, or a Date equal to value
-  override def equals(that : Any) = {
-    //Due to type erasure (scala 2.9 complains), we need to use a manifest:
-    def opInst[T : Manifest](v : Any) = {
-      val klass = manifest[T].erasure
-      if(null != v && klass.isInstance(v)) Some(v.asInstanceOf[T]) else None
-    }
-    opInst[RichDate](that)
-      .map( _.value)
-      .orElse(opInst[Date](that))
-      .map( _.equals(value) )
-      .getOrElse(false)
-  }
-  override def hashCode = { value.hashCode }
-
-  //milliseconds since the epoch
-  def timestamp : Long = value.getTime
-
-  def toCalendar(implicit tz: TimeZone) = {
-    val cal = Calendar.getInstance(tz)
-    cal.setTime(value)
-    cal
-  }
-  override def toString = {
-    value.toString
-  }
-
-  def toString(fmt : String)(implicit tz : TimeZone) : String = {
-    val cal = toCalendar(tz)
-    val sdfmt = new SimpleDateFormat(fmt)
-    sdfmt.setCalendar(cal)
-    sdfmt.format(cal.getTime)
-  }
-}
-=======
->>>>>>> a64b7837
 
 /**
 * represents a closed interval of time.
