/*
Copyright 2012 Twitter, Inc.

Licensed under the Apache License, Version 2.0 (the "License");
you may not use this file except in compliance with the License.
You may obtain a copy of the License at

http://www.apache.org/licenses/LICENSE-2.0

Unless required by applicable law or agreed to in writing, software
distributed under the License is distributed on an "AS IS" BASIS,
WITHOUT WARRANTIES OR CONDITIONS OF ANY KIND, either express or implied.
See the License for the specific language governing permissions and
limitations under the License.
*/
package com.twitter.scalding

import cascading.tap.Tap
import java.util.Properties
import cascading.tuple._
import cascading.scheme.Scheme
import cascading.flow.FlowProcess

import scala.collection.mutable.Buffer
import scala.collection.JavaConverters._

class MemoryTap[In, Out](val scheme: Scheme[Properties, In, Out, _, _], val tupleBuffer: Buffer[Tuple])
  extends Tap[Properties, In, Out](scheme) {

  private var modifiedTime: Long = 1L
  def updateModifiedTime: Unit = {
    modifiedTime = System.currentTimeMillis
  }

  override def createResource(conf: Properties) = {
    updateModifiedTime
    true
  }
  override def deleteResource(conf: Properties) = {
    tupleBuffer.clear()
    true
  }
  override def resourceExists(conf: Properties) = tupleBuffer.size > 0
  override def getModifiedTime(conf: Properties) = if (resourceExists(conf)) modifiedTime else 0L
  override lazy val getIdentifier: String = scala.math.random.toString

  override def openForRead(flowProcess: FlowProcess[_ <: Properties], input: In) = {
    new TupleEntryChainIterator(scheme.getSourceFields, tupleBuffer.toIterator.asJava)
  }

<<<<<<< HEAD
  override def openForWrite(flowProcess: FlowProcess[_ <: Properties], output: Out): TupleEntryCollector = {
    tupleBuffer.clear
=======
  override def openForWrite(flowProcess: FlowProcess[Properties], output: Out): TupleEntryCollector = {
    tupleBuffer.clear()
>>>>>>> b0acb44d
    new MemoryTupleEntryCollector(tupleBuffer, this)
  }

  override def equals(other: Any) = this.eq(other.asInstanceOf[AnyRef])

  override def hashCode() = System.identityHashCode(this)

}

class MemoryTupleEntryCollector(val tupleBuffer: Buffer[Tuple], mt: MemoryTap[_, _]) extends TupleEntryCollector {

  override def collect(tupleEntry: TupleEntry) {
    mt.updateModifiedTime
    tupleBuffer += tupleEntry.getTupleCopy
  }
}<|MERGE_RESOLUTION|>--- conflicted
+++ resolved
@@ -48,13 +48,8 @@
     new TupleEntryChainIterator(scheme.getSourceFields, tupleBuffer.toIterator.asJava)
   }
 
-<<<<<<< HEAD
   override def openForWrite(flowProcess: FlowProcess[_ <: Properties], output: Out): TupleEntryCollector = {
-    tupleBuffer.clear
-=======
-  override def openForWrite(flowProcess: FlowProcess[Properties], output: Out): TupleEntryCollector = {
     tupleBuffer.clear()
->>>>>>> b0acb44d
     new MemoryTupleEntryCollector(tupleBuffer, this)
   }
 
