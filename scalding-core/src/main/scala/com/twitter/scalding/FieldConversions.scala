--- conflicted
+++ resolved
@@ -243,11 +243,7 @@
 // val myFields: Fields = ...
 // myFields.toFieldList
 
-<<<<<<< HEAD
-case class RichFields(toFieldList : List[Field[_]]) extends Fields(toFieldList.map { _.id } : _*) {
-=======
 case class RichFields(val toFieldList : List[Field[_]]) extends Fields(toFieldList.map { _.id } : _*) {
->>>>>>> d5742ea8
   toFieldList.foreach { field: Field[_] => setComparator(field.id, field.ord) }
 }
 
