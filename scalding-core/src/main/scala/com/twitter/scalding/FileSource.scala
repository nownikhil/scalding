--- conflicted
+++ resolved
@@ -428,14 +428,8 @@
    override val fields = f
 }
 
-<<<<<<< HEAD
 case class WritableSequenceFile[K <: Writable : Manifest, V <: Writable : Manifest](p : String, f : Fields, 
-    override val sinkMode: SinkMode = SinkMode.REPLACE) extends FixedPathSource(p) with WritableSequenceFileScheme {
-  
-=======
-case class WritableSequenceFile[K <: Writable : Manifest, V <: Writable : Manifest](p : String, f : Fields) extends FixedPathSource(p)
-  with WritableSequenceFileScheme with LocalTapSource {
->>>>>>> d49748a3
+    override val sinkMode: SinkMode = SinkMode.REPLACE) extends FixedPathSource(p) with WritableSequenceFileScheme with LocalTapSource {
     override val fields = f
     override val keyType = manifest[K].erasure.asInstanceOf[Class[_ <: Writable]]
     override val valueType = manifest[V].erasure.asInstanceOf[Class[_ <: Writable]]
